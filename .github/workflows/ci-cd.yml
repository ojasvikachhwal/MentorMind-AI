--- conflicted
+++ resolved
@@ -100,11 +100,7 @@
     - name: Run security scan
       run: |
         cd backend
-<<<<<<< HEAD
         bandit -r app/ -f json -o bandit-report.json --exit-zero
-=======
-        bandit -r app/ -f json -o bandit-report.json  --exit-zero
->>>>>>> 6e4b3011
     
     - name: Check for security vulnerabilities
       run: |
